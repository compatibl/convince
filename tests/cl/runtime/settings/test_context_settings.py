# Copyright (C) 2023-present The Project Contributors
#
# Licensed under the Apache License, Version 2.0 (the "License");
# you may not use this file except in compliance with the License.
# You may obtain a copy of the License at
#
#    http://www.apache.org/licenses/LICENSE-2.0
#
# Unless required by applicable law or agreed to in writing, software
# distributed under the License is distributed on an "AS IS" BASIS,
# WITHOUT WARRANTIES OR CONDITIONS OF ANY KIND, either express or implied.
# See the License for the specific language governing permissions and
# limitations under the License.

import pytest
from cl.runtime.settings.context_settings import ContextSettings


def test_smoke():
    """Test ContextSettings class."""

    context_settings = ContextSettings.instance()
<<<<<<< HEAD
    assert context_settings.data_source_id is not None
=======
    assert context_settings.db_class is not None
>>>>>>> 7e3fa888


if __name__ == "__main__":
    pytest.main([__file__])<|MERGE_RESOLUTION|>--- conflicted
+++ resolved
@@ -20,11 +20,7 @@
     """Test ContextSettings class."""
 
     context_settings = ContextSettings.instance()
-<<<<<<< HEAD
-    assert context_settings.data_source_id is not None
-=======
     assert context_settings.db_class is not None
->>>>>>> 7e3fa888
 
 
 if __name__ == "__main__":
